--- conflicted
+++ resolved
@@ -36,17 +36,10 @@
         <xUnitAbstractionsVersion>2.0.3</xUnitAbstractionsVersion>
         <xUnitAssemblyFixtureVersion Condition=" '$(TargetFramework)' != 'net471' ">2.2.0</xUnitAssemblyFixtureVersion>
         <xUnitAssemblyFixtureVersion Condition=" '$(TargetFramework)' == 'net471' ">2.0.3</xUnitAssemblyFixtureVersion>
-<<<<<<< HEAD
         <XUnitRunnerVisualStudioVersion>2.5.1</XUnitRunnerVisualStudioVersion>
         <XunitSkippableFactVersion>1.4.13</XunitSkippableFactVersion>
         <xUnitVersion>2.5.1</xUnitVersion>
-        <PostSharpEngineeringVersion>2023.2.56</PostSharpEngineeringVersion>
-=======
-        <XUnitRunnerVisualStudioVersion>2.4.3</XUnitRunnerVisualStudioVersion>
-        <XunitSkippableFactVersion>1.4.13</XunitSkippableFactVersion>
-        <xUnitVersion>2.4.2</xUnitVersion>
         <PostSharpEngineeringVersion>2023.2.64</PostSharpEngineeringVersion>
->>>>>>> a763ea6d
         <MetalamaExtensionsVersion></MetalamaExtensionsVersion>
     </PropertyGroup>
 
