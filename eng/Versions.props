﻿<?xml version="1.0" encoding="utf-8"?>
<Project>

    <!-- Set the default version of the current product -->
    <Import Project="MainVersion.props" />
    
    <PropertyGroup>
        <MetalamaPatternsVersion>$(MainVersion)$(PackageVersionSuffix)</MetalamaPatternsVersion>
        <MetalamaPatternsAssemblyVersion>$(MainVersion)</MetalamaPatternsAssemblyVersion>
    </PropertyGroup>
    
    <!-- Set the default versions of dependencies -->
    <PropertyGroup>
        <AzureIdentityVersion>1.9.0</AzureIdentityVersion>
        <AzureSecurityKeyVaultSecretsVersion>4.5.0</AzureSecurityKeyVaultSecretsVersion>
        <MicrosoftAzureManagementServiceBusVersion>2.1.0</MicrosoftAzureManagementServiceBusVersion>
        <MicrosoftAzureServiceBusVersion>5.2.0</MicrosoftAzureServiceBusVersion>
        <MicrosoftExtensionsCachingMemoryVersion>7.0.0</MicrosoftExtensionsCachingMemoryVersion>
        <MicrosoftNETTestSdkVersion>17.0.0</MicrosoftNETTestSdkVersion>
<<<<<<< HEAD
        <FluentAssertionsVersion>6.12.0</FluentAssertionsVersion>
        <xUnitVersion>2.4.1</xUnitVersion>
=======
        <MicrosoftWindowsAzureConfigurationManagerVersion>3.2.3</MicrosoftWindowsAzureConfigurationManagerVersion>
        <StackExchangeRedisVersion>2.0.601</StackExchangeRedisVersion>
        <SystemCollectionsImmutableVersion>7.0.0</SystemCollectionsImmutableVersion>
        <SystemRuntimeCachingVersion>7.0.0</SystemRuntimeCachingVersion>
        <SystemRuntimeSerializationPrimitivesVersion>4.3.0</SystemRuntimeSerializationPrimitivesVersion>
        <SystemRuntimeSerializationXmlVersion>4.3.0</SystemRuntimeSerializationXmlVersion>
        <SystemTextRegularExpressionsVersion>4.3.1</SystemTextRegularExpressionsVersion>
        <SystemThreadingThreadPoolVersion>4.3.0</SystemThreadingThreadPoolVersion>
        <SystemThreadingThreadVersion>4.3.0</SystemThreadingThreadVersion>
        <SystemThreadingVersion>4.3.0</SystemThreadingVersion>
		<SystemThreadingTasksExtensionsVersion>4.5.4</SystemThreadingTasksExtensionsVersion>
		<SystemValueTupleVersion>4.5.0</SystemValueTupleVersion>
        <SystemXmlXmlSerializerVersion>4.3.0</SystemXmlXmlSerializerVersion>
        <SystemMemoryVersion>4.5.5</SystemMemoryVersion>
        <WindowsAzureServiceBusVersion>4.1.2</WindowsAzureServiceBusVersion>
>>>>>>> fd991f85
        <xUnitAbstractionsVersion>2.0.3</xUnitAbstractionsVersion>
        <xUnitAssemblyFixtureVersion Condition=" '$(TargetFramework)' != 'net471' " >2.2.0</xUnitAssemblyFixtureVersion>
        <xUnitAssemblyFixtureVersion Condition=" '$(TargetFramework)' == 'net471' " >2.0.3</xUnitAssemblyFixtureVersion>
        <XUnitRunnerVisualStudioVersion>2.4.3</XUnitRunnerVisualStudioVersion>
        <XunitSkippableFactVersion>1.4.13</XunitSkippableFactVersion>
        <xUnitVersion>2.4.2</xUnitVersion>
        <PostSharpEngineeringVersion>2023.2.41</PostSharpEngineeringVersion>
        <MetalamaExtensionsVersion></MetalamaExtensionsVersion>
    </PropertyGroup>

    <!-- Set the deafult versions of auto-updated dependencies -->
    <Import Project="AutoUpdatedVersions.props" />

    <!-- Import overrides for the local build -->
    <Import Project="Versions.g.props" Condition="Exists('Versions.g.props')" />

    <PropertyGroup>
        <AssemblyVersion>$(MetalamaPatternsAssemblyVersion)</AssemblyVersion>
        <Version>$(MetalamaPatternsVersion)</Version>
    </PropertyGroup>

</Project><|MERGE_RESOLUTION|>--- conflicted
+++ resolved
@@ -13,14 +13,11 @@
     <PropertyGroup>
         <AzureIdentityVersion>1.9.0</AzureIdentityVersion>
         <AzureSecurityKeyVaultSecretsVersion>4.5.0</AzureSecurityKeyVaultSecretsVersion>
+        <FluentAssertionsVersion>6.12.0</FluentAssertionsVersion>
         <MicrosoftAzureManagementServiceBusVersion>2.1.0</MicrosoftAzureManagementServiceBusVersion>
         <MicrosoftAzureServiceBusVersion>5.2.0</MicrosoftAzureServiceBusVersion>
         <MicrosoftExtensionsCachingMemoryVersion>7.0.0</MicrosoftExtensionsCachingMemoryVersion>
         <MicrosoftNETTestSdkVersion>17.0.0</MicrosoftNETTestSdkVersion>
-<<<<<<< HEAD
-        <FluentAssertionsVersion>6.12.0</FluentAssertionsVersion>
-        <xUnitVersion>2.4.1</xUnitVersion>
-=======
         <MicrosoftWindowsAzureConfigurationManagerVersion>3.2.3</MicrosoftWindowsAzureConfigurationManagerVersion>
         <StackExchangeRedisVersion>2.0.601</StackExchangeRedisVersion>
         <SystemCollectionsImmutableVersion>7.0.0</SystemCollectionsImmutableVersion>
@@ -36,7 +33,6 @@
         <SystemXmlXmlSerializerVersion>4.3.0</SystemXmlXmlSerializerVersion>
         <SystemMemoryVersion>4.5.5</SystemMemoryVersion>
         <WindowsAzureServiceBusVersion>4.1.2</WindowsAzureServiceBusVersion>
->>>>>>> fd991f85
         <xUnitAbstractionsVersion>2.0.3</xUnitAbstractionsVersion>
         <xUnitAssemblyFixtureVersion Condition=" '$(TargetFramework)' != 'net471' " >2.2.0</xUnitAssemblyFixtureVersion>
         <xUnitAssemblyFixtureVersion Condition=" '$(TargetFramework)' == 'net471' " >2.0.3</xUnitAssemblyFixtureVersion>
