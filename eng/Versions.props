﻿<?xml version="1.0" encoding="utf-8"?>
<Project>

    <!-- Set the default version of the current product -->
    <Import Project="MainVersion.props" />
    
    <PropertyGroup>
        <MetalamaPatternsVersion>$(MainVersion)$(PackageVersionSuffix)</MetalamaPatternsVersion>
        <MetalamaPatternsAssemblyVersion>$(MainVersion)</MetalamaPatternsAssemblyVersion>
    </PropertyGroup>
    
    <!-- Set the default versions of dependencies -->
    <PropertyGroup>
        <AzureIdentityVersion>1.9.0</AzureIdentityVersion>
        <AzureSecurityKeyVaultSecretsVersion>4.5.0</AzureSecurityKeyVaultSecretsVersion>
        <MicrosoftAzureManagementServiceBusVersion>2.1.0</MicrosoftAzureManagementServiceBusVersion>
        <MicrosoftAzureServiceBusVersion>5.2.0</MicrosoftAzureServiceBusVersion>
        <MicrosoftExtensionsCachingMemoryVersion>7.0.0</MicrosoftExtensionsCachingMemoryVersion>
        <MicrosoftNETTestSdkVersion>17.0.0</MicrosoftNETTestSdkVersion>
        <MicrosoftWindowsAzureConfigurationManagerVersion>3.2.3</MicrosoftWindowsAzureConfigurationManagerVersion>
        <StackExchangeRedisVersion>2.0.601</StackExchangeRedisVersion>
        <SystemCollectionsImmutableVersion>7.0.0</SystemCollectionsImmutableVersion>
        <SystemRuntimeCachingVersion>7.0.0</SystemRuntimeCachingVersion>
        <SystemRuntimeSerializationPrimitivesVersion>4.3.0</SystemRuntimeSerializationPrimitivesVersion>
        <SystemRuntimeSerializationXmlVersion>4.3.0</SystemRuntimeSerializationXmlVersion>
        <SystemTextRegularExpressionsVersion>4.3.1</SystemTextRegularExpressionsVersion>
        <SystemThreadingThreadPoolVersion>4.3.0</SystemThreadingThreadPoolVersion>
        <SystemThreadingThreadVersion>4.3.0</SystemThreadingThreadVersion>
        <SystemThreadingVersion>4.3.0</SystemThreadingVersion>
		<SystemThreadingTasksExtensionsVersion>4.5.4</SystemThreadingTasksExtensionsVersion>
		<SystemValueTupleVersion>4.5.0</SystemValueTupleVersion>
        <SystemXmlXmlSerializerVersion>4.3.0</SystemXmlXmlSerializerVersion>
        <SystemMemoryVersion>4.5.5</SystemMemoryVersion>
        <WindowsAzureServiceBusVersion>4.1.2</WindowsAzureServiceBusVersion>
        <xUnitAbstractionsVersion>2.0.3</xUnitAbstractionsVersion>
        <xUnitAssemblyFixtureVersion Condition=" '$(TargetFramework)' != 'net471' " >2.2.0</xUnitAssemblyFixtureVersion>
        <xUnitAssemblyFixtureVersion Condition=" '$(TargetFramework)' == 'net471' " >2.0.3</xUnitAssemblyFixtureVersion>
        <XUnitRunnerVisualStudioVersion>2.4.3</XUnitRunnerVisualStudioVersion>
        <XunitSkippableFactVersion>1.4.13</XunitSkippableFactVersion>
<<<<<<< HEAD
        <xUnitVersion>2.4.2</xUnitVersion>
        <PostSharpEngineeringVersion>2023.2.41</PostSharpEngineeringVersion>
        <MetalamaExtensionsVersion></MetalamaExtensionsVersion>
=======
        <PostSharpEngineeringVersion>2023.2.49</PostSharpEngineeringVersion>
>>>>>>> 7526f82b
    </PropertyGroup>

    <!-- Set the deafult versions of auto-updated dependencies -->
    <Import Project="AutoUpdatedVersions.props" />

    <!-- Import overrides for the local build -->
    <Import Project="Versions.g.props" Condition="Exists('Versions.g.props')" />

    <PropertyGroup>
        <AssemblyVersion>$(MetalamaPatternsAssemblyVersion)</AssemblyVersion>
        <Version>$(MetalamaPatternsVersion)</Version>
    </PropertyGroup>

</Project><|MERGE_RESOLUTION|>--- conflicted
+++ resolved
@@ -37,13 +37,9 @@
         <xUnitAssemblyFixtureVersion Condition=" '$(TargetFramework)' == 'net471' " >2.0.3</xUnitAssemblyFixtureVersion>
         <XUnitRunnerVisualStudioVersion>2.4.3</XUnitRunnerVisualStudioVersion>
         <XunitSkippableFactVersion>1.4.13</XunitSkippableFactVersion>
-<<<<<<< HEAD
         <xUnitVersion>2.4.2</xUnitVersion>
-        <PostSharpEngineeringVersion>2023.2.41</PostSharpEngineeringVersion>
+        <PostSharpEngineeringVersion>2023.2.49</PostSharpEngineeringVersion>
         <MetalamaExtensionsVersion></MetalamaExtensionsVersion>
-=======
-        <PostSharpEngineeringVersion>2023.2.49</PostSharpEngineeringVersion>
->>>>>>> 7526f82b
     </PropertyGroup>
 
     <!-- Set the deafult versions of auto-updated dependencies -->
