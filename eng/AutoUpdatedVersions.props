
<Project>

    <PropertyGroup>
<<<<<<< HEAD
        <MetalamaVersion></MetalamaVersion>
        <MetalamaExtensionsVersion></MetalamaExtensionsVersion>
        <MetalamaBackstageVersion></MetalamaBackstageVersion>
        <MetalamaCompilerVersion></MetalamaCompilerVersion>
    </PropertyGroup>
=======
        <MetalamaVersion>2023.4.4-preview</MetalamaVersion>
    <MetalamaExtensionsVersion>2023.4.4-preview</MetalamaExtensionsVersion><MetalamaBackstageVersion>2023.4.4-preview</MetalamaBackstageVersion><MetalamaCompilerVersion>2023.4.4-preview</MetalamaCompilerVersion><MetalamaFrameworkRunTimeVersion>2023.4.1-preview</MetalamaFrameworkRunTimeVersion></PropertyGroup>
>>>>>>> 422a71c9

</Project><|MERGE_RESOLUTION|>--- conflicted
+++ resolved
@@ -2,15 +2,11 @@
 <Project>
 
     <PropertyGroup>
-<<<<<<< HEAD
-        <MetalamaVersion></MetalamaVersion>
-        <MetalamaExtensionsVersion></MetalamaExtensionsVersion>
-        <MetalamaBackstageVersion></MetalamaBackstageVersion>
-        <MetalamaCompilerVersion></MetalamaCompilerVersion>
+        <MetalamaVersion>2023.4.4-preview</MetalamaVersion>
+        <MetalamaExtensionsVersion>2023.4.4-preview</MetalamaExtensionsVersion>
+        <MetalamaBackstageVersion>2023.4.4-preview</MetalamaBackstageVersion>
+        <MetalamaCompilerVersion>2023.4.4-preview</MetalamaCompilerVersion>
+        <MetalamaFrameworkRunTimeVersion>2023.4.1-preview</MetalamaFrameworkRunTimeVersion>
     </PropertyGroup>
-=======
-        <MetalamaVersion>2023.4.4-preview</MetalamaVersion>
-    <MetalamaExtensionsVersion>2023.4.4-preview</MetalamaExtensionsVersion><MetalamaBackstageVersion>2023.4.4-preview</MetalamaBackstageVersion><MetalamaCompilerVersion>2023.4.4-preview</MetalamaCompilerVersion><MetalamaFrameworkRunTimeVersion>2023.4.1-preview</MetalamaFrameworkRunTimeVersion></PropertyGroup>
->>>>>>> 422a71c9
 
 </Project>