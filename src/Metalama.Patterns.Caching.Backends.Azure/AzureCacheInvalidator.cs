// Copyright (c) SharpCrafters s.r.o. See the LICENSE.md file in the root directory of this repository root for details.

using Azure.Messaging.ServiceBus;
using Azure.Messaging.ServiceBus.Administration;
using Flashtrace;
using Flashtrace.Messages;
using JetBrains.Annotations;
using Metalama.Patterns.Caching.Implementation;
using Metalama.Patterns.Contracts;
using System.Text;

namespace Metalama.Patterns.Caching.Backends.Azure
{
    /// <summary>
    /// An implementation of <see cref="CacheInvalidator"/> based on Microsoft Azure Service Bus, using the <c>Microsoft.Azure.ServiceBus</c> API
    /// meant for .NET Standard.
    /// </summary>
    [PublicAPI]
    public class AzureCacheInvalidator : CacheInvalidator
    {
<<<<<<< HEAD
        private const string _subject = "Metalama.Patterns.Caching.Backends.Azure.Invalidation";
=======
        private static readonly LogSource _logger = LogSourceFactory.ForRole( LoggingRoles.Caching ).GetLogSource( typeof(AzureCacheInvalidator) );
        private readonly string _subscriptionName = Guid.NewGuid().ToString();
        private readonly NamespaceManager _serviceBusNamespaceManager;
        private readonly TopicClient _topic;
        private readonly AzureCacheInvalidatorOptions _options;
        private int _backgroundTaskExceptions;

        // According to Create method logic, consumers can't obtain instances where _subscription and _processMessageTask are null. 
        private SubscriptionClient _subscription = null!;
        private Task _processMessageTask = null!;
        private volatile bool _isStopped;

        protected override int BackgroundTaskExceptions => base.BackgroundTaskExceptions + this._backgroundTaskExceptions;

        private AzureCacheInvalidator( CachingBackend underlyingBackend, AzureCacheInvalidatorOptions options ) : base( underlyingBackend, options )
        {
            this._options = options;
            this._topic = TopicClient.CreateFromConnectionString( options.ConnectionString );

            var connectionStringBuilder = new ServiceBusConnectionStringBuilder( options.ConnectionString ) { EntityPath = null };
>>>>>>> 73af9b5f

        private static readonly LogSource _logger = LogSourceFactory.ForRole( LoggingRoles.Caching )
            .GetLogSource( typeof(AzureCacheInvalidator) );

        private readonly CancellationTokenSource _receiverCancellation = new();

        private string _subscriptionName = null!;
        private ServiceBusReceiver? _receiver;
        private ServiceBusSender? _sender;

        private AzureCacheInvalidator( CachingBackend underlyingBackend, AzureCacheInvalidatorOptions options ) : base( underlyingBackend, options ) { }

        /// <summary>
        /// Asynchronously creates a new <see cref="AzureCacheInvalidator"/>.
        /// </summary>
        /// <param name="backend">The local (in-memory, typically) cache being invalidated by the new <see cref="AzureCacheInvalidator"/>.</param>
        /// <param name="options">Options.</param>
        /// <returns>A new <see cref="AzureCacheInvalidator"/>.</returns>
        public static async Task<AzureCacheInvalidator> CreateAsync(
            [Required] CachingBackend backend,
            [Required] AzureCacheInvalidatorOptions options,
            CancellationToken cancellationToken = default )
        {
            var invalidator = new AzureCacheInvalidator( backend, options );
            await invalidator.InitAsync( options, cancellationToken );

            return invalidator;
        }

        public event EventHandler<AzureCacheInvalidatorExceptionEventArgs>? ReceiverException;

        private async Task InitAsync( AzureCacheInvalidatorOptions options, CancellationToken cancellationToken )
        {
            if ( options is AzureCacheInvalidatorOptions.NewSubscription newSubscriptionOptions )
            {
                this._subscriptionName = await CreateSubscriptionAsync( newSubscriptionOptions, cancellationToken );
            }
            else
            {
                this._subscriptionName = ((AzureCacheInvalidatorOptions.ExistingSubscription) options).SubscriptionName;
            }

            var client = new ServiceBusClient( options.ConnectionString, options.ClientOptions );

            this._receiver = client.CreateReceiver( options.TopicName, this._subscriptionName );
            this._sender = client.CreateSender( options.TopicName );

            // Start a background task to process received messages.
            _ = Task.Run( this.ReceiveMessagesAsync, CancellationToken.None );
        }

        private async Task ReceiveMessagesAsync()
        {
            while ( true )
            {
                try
                {
                    await foreach ( var message in this._receiver!.ReceiveMessagesAsync( this._receiverCancellation.Token ) )
                    {
                        this._receiverCancellation.Token.ThrowIfCancellationRequested();

                        try
                        {
                            this.OnMessageReceived( message.Body.ToString() );
                        }
                        catch ( OperationCanceledException ) { }
                        catch ( Exception e )
                        {
                            _logger.Error.Write( FormattedMessageBuilder.Formatted( "Exception while processing Azure Service Bus message." ), e );
                        }
<<<<<<< HEAD
=======

                        var value = message.GetBody<string>();

                        this.OnMessageReceived( value );
>>>>>>> 73af9b5f
                    }
                }
                catch ( Exception e )
                {
<<<<<<< HEAD
                    this.ReceiverException?.Invoke( this, new AzureCacheInvalidatorExceptionEventArgs( e ) );
                    await Task.Delay( ((AzureCacheInvalidatorOptions) this.Options).RetryOnReceiveError );
=======
                    _logger.Error.Write( FormattedMessageBuilder.Formatted( "Exception while processing Azure Service Bus message." ), e );
                    this._backgroundTaskExceptions++;
>>>>>>> 73af9b5f
                }
            }
        }

        /// <inheritdoc />
        protected override Task SendMessageAsync( string message, CancellationToken cancellationToken )
        {
            var azureMessage = new ServiceBusMessage( Encoding.UTF8.GetBytes( message ) )
            {
                ContentType = "text/plain", Subject = _subject, TimeToLive = TimeSpan.FromMinutes( 5 )
            };

            return this._sender!.SendMessageAsync( azureMessage, cancellationToken );
        }

        /// <inheritdoc />
        protected override void DisposeCore( bool disposing )
        {
            this._receiverCancellation.Cancel();
            this._receiver?.CloseAsync();
            this._sender?.CloseAsync();

            if ( disposing )
            {
                GC.SuppressFinalize( this );
            }
        }

        /// <inheritdoc />
        protected override async Task DisposeAsyncCore( CancellationToken cancellationToken )
        {
            this._receiverCancellation.Cancel();

            if ( this._receiver != null )
            {
                await this._receiver.CloseAsync( cancellationToken );
            }

            if ( this._sender != null )
            {
                await this._sender.CloseAsync( cancellationToken );
            }

            GC.SuppressFinalize( this );
        }

        /// <summary>
        /// Finalizes an instance of the <see cref="AzureCacheInvalidator"/> class.
        /// </summary>
        ~AzureCacheInvalidator()
        {
            this.DisposeCore( false );
        }

        private static async Task<string> CreateSubscriptionAsync( AzureCacheInvalidatorOptions.NewSubscription options, CancellationToken cancellationToken )
        {
            try
            {
                var subscriptionId = Guid.NewGuid().ToString();

                var client = new ServiceBusAdministrationClient( options.ConnectionString, options.AdministrationClientOptions );

                var subscriptionOptions =
                    new CreateSubscriptionOptions( options.TopicName, subscriptionId )
                    {
                        MaxDeliveryCount = options.MaxDeliveryCount, AutoDeleteOnIdle = options.AutoDeleteOnIdle
                    };

                await client.CreateSubscriptionAsync( subscriptionOptions, cancellationToken );

                return subscriptionId;
            }
            catch ( Exception e )
            {
                _logger.Error.Write( FormattedMessageBuilder.Formatted( "Exception while processing Azure Service Bus subscription." ), e );

                throw;
            }
        }
    }
}<|MERGE_RESOLUTION|>--- conflicted
+++ resolved
@@ -18,30 +18,7 @@
     [PublicAPI]
     public class AzureCacheInvalidator : CacheInvalidator
     {
-<<<<<<< HEAD
         private const string _subject = "Metalama.Patterns.Caching.Backends.Azure.Invalidation";
-=======
-        private static readonly LogSource _logger = LogSourceFactory.ForRole( LoggingRoles.Caching ).GetLogSource( typeof(AzureCacheInvalidator) );
-        private readonly string _subscriptionName = Guid.NewGuid().ToString();
-        private readonly NamespaceManager _serviceBusNamespaceManager;
-        private readonly TopicClient _topic;
-        private readonly AzureCacheInvalidatorOptions _options;
-        private int _backgroundTaskExceptions;
-
-        // According to Create method logic, consumers can't obtain instances where _subscription and _processMessageTask are null. 
-        private SubscriptionClient _subscription = null!;
-        private Task _processMessageTask = null!;
-        private volatile bool _isStopped;
-
-        protected override int BackgroundTaskExceptions => base.BackgroundTaskExceptions + this._backgroundTaskExceptions;
-
-        private AzureCacheInvalidator( CachingBackend underlyingBackend, AzureCacheInvalidatorOptions options ) : base( underlyingBackend, options )
-        {
-            this._options = options;
-            this._topic = TopicClient.CreateFromConnectionString( options.ConnectionString );
-
-            var connectionStringBuilder = new ServiceBusConnectionStringBuilder( options.ConnectionString ) { EntityPath = null };
->>>>>>> 73af9b5f
 
         private static readonly LogSource _logger = LogSourceFactory.ForRole( LoggingRoles.Caching )
             .GetLogSource( typeof(AzureCacheInvalidator) );
@@ -51,9 +28,12 @@
         private string _subscriptionName = null!;
         private ServiceBusReceiver? _receiver;
         private ServiceBusSender? _sender;
+        private int _backgroundTaskExceptions;
 
         private AzureCacheInvalidator( CachingBackend underlyingBackend, AzureCacheInvalidatorOptions options ) : base( underlyingBackend, options ) { }
 
+        protected override int BackgroundTaskExceptions => base.BackgroundTaskExceptions + this._backgroundTaskExceptions;
+        
         /// <summary>
         /// Asynchronously creates a new <see cref="AzureCacheInvalidator"/>.
         /// </summary>
@@ -111,25 +91,14 @@
                         catch ( Exception e )
                         {
                             _logger.Error.Write( FormattedMessageBuilder.Formatted( "Exception while processing Azure Service Bus message." ), e );
+                            this._backgroundTaskExceptions++;
                         }
-<<<<<<< HEAD
-=======
-
-                        var value = message.GetBody<string>();
-
-                        this.OnMessageReceived( value );
->>>>>>> 73af9b5f
                     }
                 }
                 catch ( Exception e )
                 {
-<<<<<<< HEAD
                     this.ReceiverException?.Invoke( this, new AzureCacheInvalidatorExceptionEventArgs( e ) );
                     await Task.Delay( ((AzureCacheInvalidatorOptions) this.Options).RetryOnReceiveError );
-=======
-                    _logger.Error.Write( FormattedMessageBuilder.Formatted( "Exception while processing Azure Service Bus message." ), e );
-                    this._backgroundTaskExceptions++;
->>>>>>> 73af9b5f
                 }
             }
         }
