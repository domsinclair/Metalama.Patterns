﻿// Copyright (c) SharpCrafters s.r.o. See the LICENSE.md file in the root directory of this repository root for details.

using Metalama.Framework.Aspects;
using Metalama.Framework.Code;
using Metalama.Framework.Eligibility;

namespace Metalama.Patterns.Contracts;

/// <summary>
/// Custom attribute that, when added to a field, property or parameter, throws
/// an <see cref="ArgumentNullException"/> if the target is assigned a <see langword="null"/> value.
/// </summary>
/// <remarks>
/// <para>Error message is identified by <see cref="ContractLocalizedTextProvider.NotNullErrorMessage"/>.</para>
/// </remarks>
[Inheritable]
public sealed class NotNullAttribute : ContractAspect
{
    public override void BuildEligibility( IEligibilityBuilder<IFieldOrPropertyOrIndexer> builder )
    {
        base.BuildEligibility( builder );
        builder.MustSatisfy(
            f => f.Type.IsReferenceType != false || f.Type.IsNullable != false,
            f => $"it is not of a nullable type" );
    }

    public override void BuildEligibility( IEligibilityBuilder<IParameter> builder )
    {
        base.BuildEligibility( builder );
        builder.MustSatisfy(
            p => p.Type.IsReferenceType != false || p.Type.IsNullable != false,
            p => $"it is not of a nullable type" );
    }

    public override void Validate( dynamic? value )
    {
        CompileTimeHelpers.GetTargetKindAndName( meta.Target, out var targetKind, out var targetName );

        if ( value == null! )
        {
<<<<<<< HEAD
            if ( value == null! )
            {
                throw ContractServices.ExceptionFactory.CreateException( ContractExceptionInfo.Create(
                    typeof(ArgumentNullException),
                    typeof(NotNullAttribute),
                    value,
                    targetName,
                    targetKind,
                    meta.Target.ContractDirection,
                    ContractLocalizedTextProvider.NotNullErrorMessage ) );
            }
        }
        else
        {
            var newExceptionExpr = CompileTimeContractExceptionFactory.GetNewExceptionExpression(
                meta.Target.Project.ContractsOptions().LocalizedTextProvider,
                ContractExceptionInfo.Create(
                    typeof(ArgumentNullException),
                    typeof(NotNullAttribute),
                    null!, // TODO: Temporary hack - none of the default messages use the value placeholder ({3})
                    targetName,
                    targetKind,
                    meta.Target.ContractDirection,
                    ContractLocalizedTextProvider.NotNullErrorMessage ) );

            if ( value == null! )
            {
                throw newExceptionExpr.Value!;
            }
=======
            throw ContractServices.ExceptionFactory.CreateException( ContractExceptionInfo.Create(
                typeof( ArgumentNullException ),
                typeof( NotNullAttribute ),
                value,
                targetName,
                targetKind,
                meta.Target.ContractDirection,
                ContractLocalizedTextProvider.NotNullErrorMessage ) );
>>>>>>> 3e2b0973
        }
    }
}<|MERGE_RESOLUTION|>--- conflicted
+++ resolved
@@ -38,37 +38,6 @@
 
         if ( value == null! )
         {
-<<<<<<< HEAD
-            if ( value == null! )
-            {
-                throw ContractServices.ExceptionFactory.CreateException( ContractExceptionInfo.Create(
-                    typeof(ArgumentNullException),
-                    typeof(NotNullAttribute),
-                    value,
-                    targetName,
-                    targetKind,
-                    meta.Target.ContractDirection,
-                    ContractLocalizedTextProvider.NotNullErrorMessage ) );
-            }
-        }
-        else
-        {
-            var newExceptionExpr = CompileTimeContractExceptionFactory.GetNewExceptionExpression(
-                meta.Target.Project.ContractsOptions().LocalizedTextProvider,
-                ContractExceptionInfo.Create(
-                    typeof(ArgumentNullException),
-                    typeof(NotNullAttribute),
-                    null!, // TODO: Temporary hack - none of the default messages use the value placeholder ({3})
-                    targetName,
-                    targetKind,
-                    meta.Target.ContractDirection,
-                    ContractLocalizedTextProvider.NotNullErrorMessage ) );
-
-            if ( value == null! )
-            {
-                throw newExceptionExpr.Value!;
-            }
-=======
             throw ContractServices.ExceptionFactory.CreateException( ContractExceptionInfo.Create(
                 typeof( ArgumentNullException ),
                 typeof( NotNullAttribute ),
@@ -77,7 +46,6 @@
                 targetKind,
                 meta.Target.ContractDirection,
                 ContractLocalizedTextProvider.NotNullErrorMessage ) );
->>>>>>> 3e2b0973
         }
     }
 }