--- conflicted
+++ resolved
@@ -49,13 +49,8 @@
         var target = builder.Target;
 
         this._builder = builder;
-<<<<<<< HEAD
-        this._elements = new ClassicElements( target );
-        this._inpcInstrumentationKindLookup = new InpcInstrumentationKindLookup( this._elements );
-=======
         this._assets = target.Compilation.Cache.GetOrAdd( _ => new Assets() );
         this._inpcInstrumentationKindLookup = new InpcInstrumentationKindLookup( this._builder.Target, this._assets );
->>>>>>> 6dbe802f
         this._commonOptions = builder.Target.Enhancements().GetOptions<NotifyPropertyChangedOptions>();
         this._classicOptions = builder.Target.Enhancements().GetOptions<ClassicImplementationStrategyOptions>();
 
